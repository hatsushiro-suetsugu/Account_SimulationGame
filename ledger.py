from datetime import datetime

class Account:
    VALID_CATEGORIES = {"資産", "負債", "純資産", "収益", "費用"}

    def __init__(self, name, category):
        """会計勘定クラス"""
        if category not in self.VALID_CATEGORIES:
            raise ValueError(f"無効なカテゴリー: {category}. 有効なカテゴリーは {', '.join(self.VALID_CATEGORIES)} です。")
        self.name = name
        self.category = category  # 資産, 負債, 純資産, 収益, 費用
        self.balance = 0.0  # 純額

    def update(self, amount):
        """金額を更新 (正: 借方, 負: 貸方)"""
        self.balance += amount

    def net_balance(self):
        """純額を返す"""
        return self.balance


class Ledger:
    def __init__(self) -> dict:
        """勘定元帳クラス"""
        self.accounts = {}
        self.transactions = []  # 全トランザクション履歴
        self._initialize_essential_accounts()

    def _initialize_essential_accounts(self):
        essential_accounts = [
            ("現金", "資産"),
<<<<<<< HEAD
            ("固定資産", "資産")
=======
            ("固定資産","資産")
>>>>>>> b1bc5f98
            ("売上高", "収益"),
            ("売上原価", "費用"),
            ("借入金", "負債"),
            ("資本金", "純資産")
        ]
        for name, category in essential_accounts:
            self.add_account(Account(name, category))

    def add_account(self, account):
        """新しい勘定を追加"""
        self.accounts[account.name] = account

    def _update_account(self, name, amount):
        """(内部使用) 指定された勘定を更新"""
        if name not in self.accounts:
            raise ValueError(f"勘定名： {name} が存在しません。")
        # 勘定の残高を更新
        self.accounts[name].update(amount)

    def execute_transaction(self, updates, description=""):
        """取引を実行し、制約を確認"""
        if not isinstance(updates, list) or len(updates) < 2:
            raise ValueError("取引には2つ以上の更新が必要です。")

        total_amount = sum(update[1] for update in updates)
        if total_amount != 0:
            raise ValueError("取引の合計金額は0である必要があります。")

        # トランザクションを適用
        for name, amount in updates:
            self._update_account(name, amount)

        # トランザクション履歴を記録
        transaction = {
            "updates": updates,
            "description": description,
            "timestamp": "仮のゲーム内時間"  # ゲーム上の時間を仮定
        }
        self.transactions.append(transaction)

    def get_balance_summary(self):
        """財務状況を取得"""
        summary = {}
        for account in self.accounts.values():
            summary[account.name] = account.net_balance()

        # 残高合計の制約確認
        total_balance = sum(summary.values())
        if total_balance != 0:
            print("警告: 財務諸表の残高合計が0ではありません。")
        return summary

    def display_balance(self):
        """財務状況を表示"""
        summary = self.get_balance_summary()
        for name, balance in summary.items():
            if balance > 0:
                print(f"{name} (Debit): {balance}")
            elif balance < 0:
                print(f"{name} (Credit): {-balance}")
            else:
                print(f"{name}: 0")

    def display_financial_statements(self):
        """貸借対照表と損益計算書を表示"""
        balance_sheet = {"資産": {}, "負債": {}, "純資産": {}}
        income_statement = {"収益": {}, "費用": {}}

        for account in self.accounts.values():
            if account.category in balance_sheet:
                balance_sheet[account.category][account.name] = account.net_balance()
            elif account.category in income_statement:
                income_statement[account.category][account.name] = account.net_balance()

        print("\n貸借対照表:")
        for category, accounts in balance_sheet.items():
            print(f"  {category}:")
            for name, balance in accounts.items():
                print(f"    {name}: {balance}")

        print("\n損益計算書:")
        total_revenue = sum(income_statement["収益"].values())
        total_expense = sum(income_statement["費用"].values())
        net_income = total_revenue - total_expense

        print("  収益:")
        for name, balance in income_statement["収益"].items():
            print(f"    {name}: {balance}")

        print("  費用:")
        for name, balance in income_statement["費用"].items():
            print(f"    {name}: {balance}")

        print(f"\n  純損益: {net_income}")

    def display_transaction_history(self):
        """全トランザクション履歴を表示"""
        print("\nTransaction History:")
        for tx in self.transactions:
            timestamp = tx["timestamp"]
            updates_str = ", ".join([f"{name}: {amount}" for name, amount in tx["updates"]])
            print(f"  [{timestamp}] Updates: {updates_str}, Description: {tx['description']}")


def main():
    # サンプルコード
    ledger = Ledger()

    # 勘定の追加は初期化時に実行済み

    # 取引の実行
    try:
        ledger.execute_transaction([
            ("現金", 1000),
            ("資本金", -1000)
        ], "Initial deposit")

        ledger.execute_transaction([
            ("現金", -200),
            ("固定資産", 200)
        ], "Office supplies")

    except ValueError as e:
        print(f"エラー: {e}")

    # 財務諸表を表示
    ledger.display_financial_statements()

if __name__ == "__main__":
    main()
<|MERGE_RESOLUTION|>--- conflicted
+++ resolved
@@ -1,167 +1,162 @@
-from datetime import datetime
-
-class Account:
-    VALID_CATEGORIES = {"資産", "負債", "純資産", "収益", "費用"}
-
-    def __init__(self, name, category):
-        """会計勘定クラス"""
-        if category not in self.VALID_CATEGORIES:
-            raise ValueError(f"無効なカテゴリー: {category}. 有効なカテゴリーは {', '.join(self.VALID_CATEGORIES)} です。")
-        self.name = name
-        self.category = category  # 資産, 負債, 純資産, 収益, 費用
-        self.balance = 0.0  # 純額
-
-    def update(self, amount):
-        """金額を更新 (正: 借方, 負: 貸方)"""
-        self.balance += amount
-
-    def net_balance(self):
-        """純額を返す"""
-        return self.balance
-
-
-class Ledger:
-    def __init__(self) -> dict:
-        """勘定元帳クラス"""
-        self.accounts = {}
-        self.transactions = []  # 全トランザクション履歴
-        self._initialize_essential_accounts()
-
-    def _initialize_essential_accounts(self):
-        essential_accounts = [
-            ("現金", "資産"),
-<<<<<<< HEAD
-            ("固定資産", "資産")
-=======
-            ("固定資産","資産")
->>>>>>> b1bc5f98
-            ("売上高", "収益"),
-            ("売上原価", "費用"),
-            ("借入金", "負債"),
-            ("資本金", "純資産")
-        ]
-        for name, category in essential_accounts:
-            self.add_account(Account(name, category))
-
-    def add_account(self, account):
-        """新しい勘定を追加"""
-        self.accounts[account.name] = account
-
-    def _update_account(self, name, amount):
-        """(内部使用) 指定された勘定を更新"""
-        if name not in self.accounts:
-            raise ValueError(f"勘定名： {name} が存在しません。")
-        # 勘定の残高を更新
-        self.accounts[name].update(amount)
-
-    def execute_transaction(self, updates, description=""):
-        """取引を実行し、制約を確認"""
-        if not isinstance(updates, list) or len(updates) < 2:
-            raise ValueError("取引には2つ以上の更新が必要です。")
-
-        total_amount = sum(update[1] for update in updates)
-        if total_amount != 0:
-            raise ValueError("取引の合計金額は0である必要があります。")
-
-        # トランザクションを適用
-        for name, amount in updates:
-            self._update_account(name, amount)
-
-        # トランザクション履歴を記録
-        transaction = {
-            "updates": updates,
-            "description": description,
-            "timestamp": "仮のゲーム内時間"  # ゲーム上の時間を仮定
-        }
-        self.transactions.append(transaction)
-
-    def get_balance_summary(self):
-        """財務状況を取得"""
-        summary = {}
-        for account in self.accounts.values():
-            summary[account.name] = account.net_balance()
-
-        # 残高合計の制約確認
-        total_balance = sum(summary.values())
-        if total_balance != 0:
-            print("警告: 財務諸表の残高合計が0ではありません。")
-        return summary
-
-    def display_balance(self):
-        """財務状況を表示"""
-        summary = self.get_balance_summary()
-        for name, balance in summary.items():
-            if balance > 0:
-                print(f"{name} (Debit): {balance}")
-            elif balance < 0:
-                print(f"{name} (Credit): {-balance}")
-            else:
-                print(f"{name}: 0")
-
-    def display_financial_statements(self):
-        """貸借対照表と損益計算書を表示"""
-        balance_sheet = {"資産": {}, "負債": {}, "純資産": {}}
-        income_statement = {"収益": {}, "費用": {}}
-
-        for account in self.accounts.values():
-            if account.category in balance_sheet:
-                balance_sheet[account.category][account.name] = account.net_balance()
-            elif account.category in income_statement:
-                income_statement[account.category][account.name] = account.net_balance()
-
-        print("\n貸借対照表:")
-        for category, accounts in balance_sheet.items():
-            print(f"  {category}:")
-            for name, balance in accounts.items():
-                print(f"    {name}: {balance}")
-
-        print("\n損益計算書:")
-        total_revenue = sum(income_statement["収益"].values())
-        total_expense = sum(income_statement["費用"].values())
-        net_income = total_revenue - total_expense
-
-        print("  収益:")
-        for name, balance in income_statement["収益"].items():
-            print(f"    {name}: {balance}")
-
-        print("  費用:")
-        for name, balance in income_statement["費用"].items():
-            print(f"    {name}: {balance}")
-
-        print(f"\n  純損益: {net_income}")
-
-    def display_transaction_history(self):
-        """全トランザクション履歴を表示"""
-        print("\nTransaction History:")
-        for tx in self.transactions:
-            timestamp = tx["timestamp"]
-            updates_str = ", ".join([f"{name}: {amount}" for name, amount in tx["updates"]])
-            print(f"  [{timestamp}] Updates: {updates_str}, Description: {tx['description']}")
-
-
-def main():
-    # サンプルコード
-    ledger = Ledger()
-
-    # 勘定の追加は初期化時に実行済み
-
-    # 取引の実行
-    try:
-        ledger.execute_transaction([
-            ("現金", 1000),
-            ("資本金", -1000)
-        ], "Initial deposit")
-
-        ledger.execute_transaction([
-            ("現金", -200),
-            ("固定資産", 200)
-        ], "Office supplies")
-
-    except ValueError as e:
-        print(f"エラー: {e}")
-
-    # 財務諸表を表示
-    ledger.display_financial_statements()
-
-if __name__ == "__main__":
-    main()
+from datetime import datetime
+
+class Account:
+    VALID_CATEGORIES = {"資産", "負債", "純資産", "収益", "費用"}
+
+    def __init__(self, name, category):
+        """会計勘定クラス"""
+        if category not in self.VALID_CATEGORIES:
+            raise ValueError(f"無効なカテゴリー: {category}. 有効なカテゴリーは {', '.join(self.VALID_CATEGORIES)} です。")
+        self.name = name
+        self.category = category  # 資産, 負債, 純資産, 収益, 費用
+        self.balance = 0.0  # 純額
+
+    def update(self, amount):
+        """金額を更新 (正: 借方, 負: 貸方)"""
+        self.balance += amount
+
+    def net_balance(self):
+        """純額を返す"""
+        return self.balance
+
+
+class Ledger:
+    def __init__(self) -> dict:
+        """勘定元帳クラス"""
+        self.accounts = {}
+        self.transactions = []  # 全トランザクション履歴
+        self._initialize_essential_accounts()
+
+    def _initialize_essential_accounts(self):
+        essential_accounts = [
+            ("現金", "資産"),
+            ("売上高", "収益"),
+            ("売上原価", "費用"),
+            ("借入金", "負債"),
+            ("資本金", "純資産")
+        ]
+        for name, category in essential_accounts:
+            self.add_account(Account(name, category))
+
+    def add_account(self, account):
+        """新しい勘定を追加"""
+        self.accounts[account.name] = account
+
+    def _update_account(self, name, amount):
+        """(内部使用) 指定された勘定を更新"""
+        if name not in self.accounts:
+            raise ValueError(f"勘定名： {name} が存在しません。")
+        # 勘定の残高を更新
+        self.accounts[name].update(amount)
+
+    def execute_transaction(self, updates, description=""):
+        """取引を実行し、制約を確認"""
+        if not isinstance(updates, list) or len(updates) < 2:
+            raise ValueError("取引には2つ以上の更新が必要です。")
+
+        total_amount = sum(update[1] for update in updates)
+        if total_amount != 0:
+            raise ValueError("取引の合計金額は0である必要があります。")
+
+        # トランザクションを適用
+        for name, amount in updates:
+            self._update_account(name, amount)
+
+        # トランザクション履歴を記録
+        transaction = {
+            "updates": updates,
+            "description": description,
+            "timestamp": "仮のゲーム内時間"  # ゲーム上の時間を仮定
+        }
+        self.transactions.append(transaction)
+
+    def get_balance_summary(self):
+        """財務状況を取得"""
+        summary = {}
+        for account in self.accounts.values():
+            summary[account.name] = account.net_balance()
+
+        # 残高合計の制約確認
+        total_balance = sum(summary.values())
+        if total_balance != 0:
+            print("警告: 財務諸表の残高合計が0ではありません。")
+        return summary
+
+    def display_balance(self):
+        """財務状況を表示"""
+        summary = self.get_balance_summary()
+        for name, balance in summary.items():
+            if balance > 0:
+                print(f"{name} (Debit): {balance}")
+            elif balance < 0:
+                print(f"{name} (Credit): {-balance}")
+            else:
+                print(f"{name}: 0")
+
+    def display_financial_statements(self):
+        """貸借対照表と損益計算書を表示"""
+        balance_sheet = {"資産": {}, "負債": {}, "純資産": {}}
+        income_statement = {"収益": {}, "費用": {}}
+
+        for account in self.accounts.values():
+            if account.category in balance_sheet:
+                balance_sheet[account.category][account.name] = account.net_balance()
+            elif account.category in income_statement:
+                income_statement[account.category][account.name] = account.net_balance()
+
+        print("\n貸借対照表:")
+        for category, accounts in balance_sheet.items():
+            print(f"  {category}:")
+            for name, balance in accounts.items():
+                print(f"    {name}: {balance}")
+
+        print("\n損益計算書:")
+        total_revenue = sum(income_statement["収益"].values())
+        total_expense = sum(income_statement["費用"].values())
+        net_income = total_revenue - total_expense
+
+        print("  収益:")
+        for name, balance in income_statement["収益"].items():
+            print(f"    {name}: {balance}")
+
+        print("  費用:")
+        for name, balance in income_statement["費用"].items():
+            print(f"    {name}: {balance}")
+
+        print(f"\n  純損益: {net_income}")
+
+    def display_transaction_history(self):
+        """全トランザクション履歴を表示"""
+        print("\nTransaction History:")
+        for tx in self.transactions:
+            timestamp = tx["timestamp"]
+            updates_str = ", ".join([f"{name}: {amount}" for name, amount in tx["updates"]])
+            print(f"  [{timestamp}] Updates: {updates_str}, Description: {tx['description']}")
+
+
+def main():
+    # サンプルコード
+    ledger = Ledger()
+
+    # 勘定の追加は初期化時に実行済み
+
+    # 取引の実行
+    try:
+        ledger.execute_transaction([
+            ("現金", 1000),
+            ("資本金", -1000)
+        ], "Initial deposit")
+
+        ledger.execute_transaction([
+            ("現金", -200),
+            ("固定資産", 200)
+        ], "Office supplies")
+
+    except ValueError as e:
+        print(f"エラー: {e}")
+
+    # 財務諸表を表示
+    ledger.display_financial_statements()
+
+if __name__ == "__main__":
+    main()